# Multi-Task Context-Dependent Decision Making

[Documentation](https://esther-poniatowski.github.io/multitask-context-dependent-behavior/).

## Directory Structure

```plaintext
    multitask-context-dependent-behavior/
    ├── README.md                   # Overall description and instructions
    ├── ROADMAP.md                  # Roadmap to track progress (goals, tasks, open questions)
    ├── mtcdb.code-workspace        # VS Code workspace settings
    ├── meta.env                    # Workspace metadata (environment variables)
    ├── paths.env                   # Central path manager (environment variables)
    ├── setup/                      # Setup scripts and utilities
    │   ├── init.sh                 # Initialization script for Conda environment
    │   ├── post_activate.sh        # Post-activation script for Conda environment
    │   ├── environment.yml         # Conda environment configuration
    │   ├── python.pth              # Paths to Python packages to add to PYTHONPATH (editable mode)
    │   └── bin.pth                 # Paths to binary directories to add to system PATH
    ├── config/                     # Configuration files
    │   ├── dictionaries/           # Dictionaries for spell checking
    │   ├── credentials/            # Credentials for servers
    │   └── tools/                  # Settings for tools and extensions
    ├── src/                        # Source code for Logic/Functionalities/"How" (imported)
    │   ├── core/                   # Main package for analysis, modeling, visualization
    │   ├── ingest/                 # Data ingestion and preprocessing (to perform on the remote hub)
    │   ├── tasks/                  # Administration tasks
    │   │   ├── network/            # Networking tasks (connections, deployment, transfer...)
    │   │   └── ...
    │   └── utils/                  # Helper utilities
    │       ├── io/                 # Input/output functionalities, path management
    │       └── misc/               # Miscellaneous (handling data structures, collections...)
    ├── ops/                        # Entry points for Operations/Execution/"What"-"When"
    │   ├── analysis/               # (organized by types of tasks)
    │   │   ├── preprocess.sh
    │   │   ├── validate.py
    │   │   ├── model.py
    │   │   └── ...
    │   ├── testing/
    │   │   ├── run.sh
    │   │   └── ...
    │   ├── documentation/
    │   │   ├── build.sh
    │   │   └── ...
    │   ├── transfer/
    │   │   ├── connect.sh
    │   │   ├── deploy.sh
    │   │   ├── fetch.sh
    │   │   └── ...
    │   └── maintenance/
    │       ├── inspect.sh
    │       ├── clean.sh
    │       ├── update.sh
    │       └── ...
    ├── tests/                      # Unit tests
    │   └── ...                     # (mirror the structure of the `src/` directory)
    ├── docs/                       # Documentation
    │   ├── build/                  # Output files
    │   ├── source/                 # Source files and configuration
    │   └── reports/                # Reports and summaries
    ├── notebooks/                  # Jupyter notebooks for exploration and visualization
    │   └── ...
    ├── data/                       # Datasets (input and output)
    │   └── ...
    ├── .git/                       # Git workspace
    ├── .gitignore                  # Git ignore file
    ├── .github/                    # GitHub settings and workflows
    ├── archive/                    # Old files kept for reference
    └── ...
```

This structure separates the functionality/logic ("how") from the execution/task runners ("what" and
"when"). For chore tasks, if these are complex or involve multiple steps, they can be encapsulated
in separate modules/classes within the `tasks/` directory. This way, the `ops/` scripts can import
and execute these tasks without mingling the concerns of task execution and task definition.


## Data

### Storage

```plaintext
    data/
    ├── samples/                    # Sample data for tests and examples
    ├── raw/                        # Raw data (immutable)
    │   ├── ath011b-c1/             # Data from one unit (neuron)
    │   └── ...
    ├── meta/                       # Metadata about experimental events, trials, units
    ├── interim/                    # Intermediate data which has been transformed
    └── processed/                  # Final data sets for modeling
```

### Data types

Raw data consists of the following types:

- `.spk.mat`: Spiking times (in seconds) of one unit in one recording session (MATLAB format).
- `.csv`: Idem in CSV format.
- `.m`: Metadata about a recording session (MATLAB format).


## Initializing the Workspace

1. Clone the repository into a local directory:

```bash
$ git clone git@github.com:esther-poniatowski/multitask-context-dependent-behavior.git
```

2. Navigate to the root directory of the workspace:

```bash
$ cd path/to/multitask-context-dependent-behavior
```

Example paths :

- `cd ~/Documents/Projects/multitask-context-dependent-behavior`
- `cd /Users/eresther/Documents/Work/multitask-context-dependent-behavior`

3. Run the setup script:

```bash
$ bash setup/init.sh
<<<<<<< HEAD
=======
```


## Programming Notes and Implementation Choices

### Environment Variables and Paths

The `.env` file acts as a central path manager. It stores path aliases for other files and scripts
which are imported and run across the project. Each file is referenced by a unique identifier, which
becomes an environment variable. Thereby, if the location of one file is modified, it is only
necessary to update the `.env` file (rather than all the locations where this file is used).

The root of the workspace is determined dynamically when the `.env` file is sourced, using the path
to the `.env` file itself. This ensures the portability of the workspace without having to update
the `.env` file. Importantly, it requires that the `.env` file is *sourced* to enable variable
substitution in the shell environment.

Upon the activation of the conda environment, all the paths in the `.env` file are automatically
available from any other file, since the `.env` is sourced by the post-activation script.


### Workspace Setup

Initializing the workspace's environment involves two phases on distinct time scales :

|              | Initial Setup                            | Post-Activation Setup                  |
|--------------|------------------------------------------|----------------------------------------|
| Script       | `init.sh`                                | `post_activate.sh`                     |
| Tasks        | - Create/update conda environment        | - Set environment variables            |
|              | - Create a symlink to `post_activate.sh` | - Register packages in `PYTHONPATH`    |
|              |   in the `activate.d` directory          | - Register binaries (`ops/`) in `PATH` |
| Activation   | Manual, to create/update the             | Automatic, upon activation of the      |
|              | conda environment                        | conda environment                      |
| Dependencies | - `environment.yml`                      | - `.env`                               |
|              | - (utilities)                            | - `python.pth`                         |
|              |                                          | - `bin.pth`                            |
|              |                                          | - (utilities)                          |


In order to isolate the setup process from the other purposes, the setup files are gathered in a
dedicated `setup/` directory (rather than in the `ops/` directory).

Two types of resources are imported in the setup scripts :

- Configuration files, which are static lists of paths or dependencies (e.g. `environment.yml`,
  `python.pth`, `bin.pth`).
- Utility scripts, which are dynamic and perform operations on the environment (e.g. in `src/`).

Thereby, the setup scripts can focus on the setup workflow rather than on the implementation
details.

The paths to those external resources are specified in the root `.env` file, which has to be
sourced at the *beginning* of each setup script.
To ensure the `.env` file path is correctly resolved in the setup scripts:

- The `init.sh` script has to be run from the *root* directory of the workspace. It creates a
  symlink to the root directory of the workspace in the `activate.d` directory of the conda
  environment.
- The `post_activate.sh` script can be run from any location. It follows the symlink to navigate to
  the root directory of the workspace automatically and to export the `ROOT` environment variable.

In the  it can imported directly since this setup script is run from the root.
In the `post_activate.sh` script, the path to the `.env` file is determined dynamically, since the
script is run from the `activate.d` directory. The path to the real post-activation script is used
as the reference to locate the `.env` file through relative paths (leveraging the simple directory structure between them).


### Programming Languages

Initialization steps are performed in bash since they involve low-level operations (e.g. running
conda commands, sourcing environment variables, modifying path variables).

Configurations that require higher-level operations are performed in Python. Those tasks require
that the conda environment is fully configured and activated.


## Tools and Extensions

Settings for distinct tools are specified in *individual configuration files* (instead of being
stored in a single `pyproject.toml` file or in `.vscode/settings.json`).

Advantages:

- Compatibility : Individual files use the conventional format for the respective tool.
- Readability   : Tools used in the workspace are clearly identified.
- Modularity    : Configurations can be passed independently to different tools.
- Consistency   : Identical configurations are available for tools outside and inside VS Code.

Commands calling those tools have to pass the appropriate configuration file.

### MyPy

Configuration file: `config/tools/mypy.ini`

Command:
```bash
$ mypy --config-file=config/tools/mypy.ini src/ tests/
```

Specific configurations for different parts of the workspace are specified in the same file,
leveraging different sections:

- `[mypy]` : Default configuration for the whole workspace.
- `[mypy-src]` : Configuration for the `src/` directory.
- `[mypy-tests]` : Configuration for the `tests/` directory.

.. warning::
    The `exclude` option in the configuration file only affects recursive directory discovery. When
    calling mypy and explicitly passing a path, it will be checked even if it matches an
    exclusion pattern.
    Idea: Develop a custom plugin that intercepts file processing and skips excluded directories.


### Black

Configuration file: `config/tools/black.toml`
Note: This choice differs from the conventional `pyproject.toml` file, which is used by default.
Here, the goal is to explicitly mark the configuration file for Black by the file name.

Command:
```bash
$ black --config=config/tools/black.toml src/ tests/
```

Exclusions are specified in the `force-exclude` setting.

### Pylint

Configuration file: `config/tools/pylint.ini`
Note: This choice differs from the conventional `.pylintrc` file, which is used by default.
Here, the goal is to prevent hidden files starting with a dot while remaining consistent with the
actual format of the `.pylintrc` file (INI format).

Command:
```bash
$ pylint --rcfile=config/tools/pylint.ini src/ tests/
```

Specific configurations for different parts of the workspace are obtained through a Pylint plugin to
dynamically adjust configurations. This plugin is loaded by specifying the `load-plugins` option in
the `[MASTER]` s
This hook is used to call a function that returns the path to the configuration file based on the
path of the file being linted.

General .pylintrc File: This file specifies the plugin to be loaded.
Plugin Script: The plugin script defines a load_configuration function that modifies Pylint's configuration based on the current working directory.

### Pyright

Configuration file: `config/tools/pyright.json`

Command:
```bash
$ pyright --project config/tools/pyright.json
```

Specific configurations for different parts of the workspace are specified in the
`executionEnvironments` section.

### VS Code Extensions

#TODO

For code analyzers and formatters, include only directories containing codes ("src", "tests")
and exclude all others (docs, notebooks, data, stubs...).
Specify path inclusions/exclusions in configuration files and pass them to the extensions.
Several strategies can be considered :
1. "Inclusion" strategy : Include only the relevant directories.
Disadvantage : If a file path is passed on the command line after the configuration file,
it is included even if it does not belong to the relevant directories.
2. "Exclusion" strategy : Include the whole workspace and exclude irrelevant directories (force).
Advantages : If a file path is passed on the command line after the configuration file,
it is excluded if it belongs to the irrelevant directories.
3. Passing the relevant directories as arguments to the extensions.
Disadvantage : If a file path is passed on the command line after the configuration file,
it leads to an error because it is added after the directories.

Those distinct behaviors are determinant when using "format on save"in VS Code.
Under the hood, the extensions are run with the current file passed as argument (`--stdin-filename`).
Therefore, exclusions should be forced on the irrelevant directories so that they can be opened
in the editor without being formatted.
Warning: Any new directory to exclude must be explicitly added in multiple configuration files.
Before, the relevant directories "src" and "tests" were passed to the extensions,
but now I pass the whole workspace and exclude
Conclusion : Use the "exclusion" strategy.

## Code Organization

### Source Code

Strutcutre of the `src/` directory :

```plaintext
    src/
    ├── core/                       # Main package for analysis, modeling, visualization
    │   ├── __init__.py
    │   ├── entities/               # Entities defining basic objects manipulated in the analysis
    │   ├── data_structures/        # Data structures for analysis
    │   ├── coordinates/            # Coordinates for data structures (along dimensions)
    │   ├── builders/               # Builders for data structures
    │   ├── pipelines/              # Pipelines for processing data or generating models
    │   └── constants.py            # Constants used in the analysis
    ├── ingest/                     # Data ingestion and preprocessing
    │   ├── __init__.py
    │   └── ...
    ├── tasks/                      # Administration tasks
    │   ├── environment/            # Environment setup tasks
    │   ├── network/                # Networking tasks
    │   └── ...
    └── utils/                      # Helper utilities
        ├── __init__.py
        ├── io_data/                # Input/output functionalities
        │   ├── loaders/            # Data loaders
        │   ├── savers/             # Data savers
        │   └── formats.py          # Data formats
        ├── path_system/            # Path management in local and remote servers
        ├── storage_rulers/         # Path generation rules for storing data
        └── misc/                   # Miscellaneous (handling data structures, collections...)
>>>>>>> ebe64f0b
```<|MERGE_RESOLUTION|>--- conflicted
+++ resolved
@@ -122,225 +122,4 @@
 
 ```bash
 $ bash setup/init.sh
-<<<<<<< HEAD
-=======
-```
-
-
-## Programming Notes and Implementation Choices
-
-### Environment Variables and Paths
-
-The `.env` file acts as a central path manager. It stores path aliases for other files and scripts
-which are imported and run across the project. Each file is referenced by a unique identifier, which
-becomes an environment variable. Thereby, if the location of one file is modified, it is only
-necessary to update the `.env` file (rather than all the locations where this file is used).
-
-The root of the workspace is determined dynamically when the `.env` file is sourced, using the path
-to the `.env` file itself. This ensures the portability of the workspace without having to update
-the `.env` file. Importantly, it requires that the `.env` file is *sourced* to enable variable
-substitution in the shell environment.
-
-Upon the activation of the conda environment, all the paths in the `.env` file are automatically
-available from any other file, since the `.env` is sourced by the post-activation script.
-
-
-### Workspace Setup
-
-Initializing the workspace's environment involves two phases on distinct time scales :
-
-|              | Initial Setup                            | Post-Activation Setup                  |
-|--------------|------------------------------------------|----------------------------------------|
-| Script       | `init.sh`                                | `post_activate.sh`                     |
-| Tasks        | - Create/update conda environment        | - Set environment variables            |
-|              | - Create a symlink to `post_activate.sh` | - Register packages in `PYTHONPATH`    |
-|              |   in the `activate.d` directory          | - Register binaries (`ops/`) in `PATH` |
-| Activation   | Manual, to create/update the             | Automatic, upon activation of the      |
-|              | conda environment                        | conda environment                      |
-| Dependencies | - `environment.yml`                      | - `.env`                               |
-|              | - (utilities)                            | - `python.pth`                         |
-|              |                                          | - `bin.pth`                            |
-|              |                                          | - (utilities)                          |
-
-
-In order to isolate the setup process from the other purposes, the setup files are gathered in a
-dedicated `setup/` directory (rather than in the `ops/` directory).
-
-Two types of resources are imported in the setup scripts :
-
-- Configuration files, which are static lists of paths or dependencies (e.g. `environment.yml`,
-  `python.pth`, `bin.pth`).
-- Utility scripts, which are dynamic and perform operations on the environment (e.g. in `src/`).
-
-Thereby, the setup scripts can focus on the setup workflow rather than on the implementation
-details.
-
-The paths to those external resources are specified in the root `.env` file, which has to be
-sourced at the *beginning* of each setup script.
-To ensure the `.env` file path is correctly resolved in the setup scripts:
-
-- The `init.sh` script has to be run from the *root* directory of the workspace. It creates a
-  symlink to the root directory of the workspace in the `activate.d` directory of the conda
-  environment.
-- The `post_activate.sh` script can be run from any location. It follows the symlink to navigate to
-  the root directory of the workspace automatically and to export the `ROOT` environment variable.
-
-In the  it can imported directly since this setup script is run from the root.
-In the `post_activate.sh` script, the path to the `.env` file is determined dynamically, since the
-script is run from the `activate.d` directory. The path to the real post-activation script is used
-as the reference to locate the `.env` file through relative paths (leveraging the simple directory structure between them).
-
-
-### Programming Languages
-
-Initialization steps are performed in bash since they involve low-level operations (e.g. running
-conda commands, sourcing environment variables, modifying path variables).
-
-Configurations that require higher-level operations are performed in Python. Those tasks require
-that the conda environment is fully configured and activated.
-
-
-## Tools and Extensions
-
-Settings for distinct tools are specified in *individual configuration files* (instead of being
-stored in a single `pyproject.toml` file or in `.vscode/settings.json`).
-
-Advantages:
-
-- Compatibility : Individual files use the conventional format for the respective tool.
-- Readability   : Tools used in the workspace are clearly identified.
-- Modularity    : Configurations can be passed independently to different tools.
-- Consistency   : Identical configurations are available for tools outside and inside VS Code.
-
-Commands calling those tools have to pass the appropriate configuration file.
-
-### MyPy
-
-Configuration file: `config/tools/mypy.ini`
-
-Command:
-```bash
-$ mypy --config-file=config/tools/mypy.ini src/ tests/
-```
-
-Specific configurations for different parts of the workspace are specified in the same file,
-leveraging different sections:
-
-- `[mypy]` : Default configuration for the whole workspace.
-- `[mypy-src]` : Configuration for the `src/` directory.
-- `[mypy-tests]` : Configuration for the `tests/` directory.
-
-.. warning::
-    The `exclude` option in the configuration file only affects recursive directory discovery. When
-    calling mypy and explicitly passing a path, it will be checked even if it matches an
-    exclusion pattern.
-    Idea: Develop a custom plugin that intercepts file processing and skips excluded directories.
-
-
-### Black
-
-Configuration file: `config/tools/black.toml`
-Note: This choice differs from the conventional `pyproject.toml` file, which is used by default.
-Here, the goal is to explicitly mark the configuration file for Black by the file name.
-
-Command:
-```bash
-$ black --config=config/tools/black.toml src/ tests/
-```
-
-Exclusions are specified in the `force-exclude` setting.
-
-### Pylint
-
-Configuration file: `config/tools/pylint.ini`
-Note: This choice differs from the conventional `.pylintrc` file, which is used by default.
-Here, the goal is to prevent hidden files starting with a dot while remaining consistent with the
-actual format of the `.pylintrc` file (INI format).
-
-Command:
-```bash
-$ pylint --rcfile=config/tools/pylint.ini src/ tests/
-```
-
-Specific configurations for different parts of the workspace are obtained through a Pylint plugin to
-dynamically adjust configurations. This plugin is loaded by specifying the `load-plugins` option in
-the `[MASTER]` s
-This hook is used to call a function that returns the path to the configuration file based on the
-path of the file being linted.
-
-General .pylintrc File: This file specifies the plugin to be loaded.
-Plugin Script: The plugin script defines a load_configuration function that modifies Pylint's configuration based on the current working directory.
-
-### Pyright
-
-Configuration file: `config/tools/pyright.json`
-
-Command:
-```bash
-$ pyright --project config/tools/pyright.json
-```
-
-Specific configurations for different parts of the workspace are specified in the
-`executionEnvironments` section.
-
-### VS Code Extensions
-
-#TODO
-
-For code analyzers and formatters, include only directories containing codes ("src", "tests")
-and exclude all others (docs, notebooks, data, stubs...).
-Specify path inclusions/exclusions in configuration files and pass them to the extensions.
-Several strategies can be considered :
-1. "Inclusion" strategy : Include only the relevant directories.
-Disadvantage : If a file path is passed on the command line after the configuration file,
-it is included even if it does not belong to the relevant directories.
-2. "Exclusion" strategy : Include the whole workspace and exclude irrelevant directories (force).
-Advantages : If a file path is passed on the command line after the configuration file,
-it is excluded if it belongs to the irrelevant directories.
-3. Passing the relevant directories as arguments to the extensions.
-Disadvantage : If a file path is passed on the command line after the configuration file,
-it leads to an error because it is added after the directories.
-
-Those distinct behaviors are determinant when using "format on save"in VS Code.
-Under the hood, the extensions are run with the current file passed as argument (`--stdin-filename`).
-Therefore, exclusions should be forced on the irrelevant directories so that they can be opened
-in the editor without being formatted.
-Warning: Any new directory to exclude must be explicitly added in multiple configuration files.
-Before, the relevant directories "src" and "tests" were passed to the extensions,
-but now I pass the whole workspace and exclude
-Conclusion : Use the "exclusion" strategy.
-
-## Code Organization
-
-### Source Code
-
-Strutcutre of the `src/` directory :
-
-```plaintext
-    src/
-    ├── core/                       # Main package for analysis, modeling, visualization
-    │   ├── __init__.py
-    │   ├── entities/               # Entities defining basic objects manipulated in the analysis
-    │   ├── data_structures/        # Data structures for analysis
-    │   ├── coordinates/            # Coordinates for data structures (along dimensions)
-    │   ├── builders/               # Builders for data structures
-    │   ├── pipelines/              # Pipelines for processing data or generating models
-    │   └── constants.py            # Constants used in the analysis
-    ├── ingest/                     # Data ingestion and preprocessing
-    │   ├── __init__.py
-    │   └── ...
-    ├── tasks/                      # Administration tasks
-    │   ├── environment/            # Environment setup tasks
-    │   ├── network/                # Networking tasks
-    │   └── ...
-    └── utils/                      # Helper utilities
-        ├── __init__.py
-        ├── io_data/                # Input/output functionalities
-        │   ├── loaders/            # Data loaders
-        │   ├── savers/             # Data savers
-        │   └── formats.py          # Data formats
-        ├── path_system/            # Path management in local and remote servers
-        ├── storage_rulers/         # Path generation rules for storing data
-        └── misc/                   # Miscellaneous (handling data structures, collections...)
->>>>>>> ebe64f0b
 ```