--- conflicted
+++ resolved
@@ -23,9 +23,5 @@
 # Data Directory
 data/
 
-<<<<<<< HEAD
-# Sphinx Builds
-=======
 # Archives
-**/archive/*
->>>>>>> b5ae99b4
+**/archive/*